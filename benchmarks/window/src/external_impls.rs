use crate::tree::Tree;

use awheel::{
    aggregator::sum::U64SumAggregator,
    stats::profile_scope,
    time_internal::Duration,
    window::{state::State, stats::Stats, util::PairType, WindowExt},
};

#[derive(Debug, Clone, Copy)]
pub enum Slicing {
    /// Uses same slicing as wheels (i.e. 1 second)
    Wheel,
    /// Uses the slice size of the Window slide
    Slide,
}
<<<<<<< HEAD
impl BFingerFourWheel {
    pub fn new(watermark: u64, range: Duration, slide: Duration) -> Self {
        Self {
            range,
            slide,
            watermark,
            next_window_end: watermark + range.whole_milliseconds() as u64,
            fiba: crate::bfinger_four::create_fiba_4_with_sum(),
            stats: Default::default(),
        }
    }
}
impl WindowExt<U64SumAggregator> for BFingerFourWheel {
    fn advance(
        &mut self,
        _duration: Duration,
    ) -> Vec<(
        u64,
        Option<<U64SumAggregator as awheel::aggregator::Aggregator>::Aggregate>,
    )> {
        Vec::new()
    }
    fn advance_to(
        &mut self,
        watermark: u64,
    ) -> Vec<(
        u64,
        Option<<U64SumAggregator as awheel::aggregator::Aggregator>::Aggregate>,
    )> {
        let diff = watermark.saturating_sub(self.watermark);
        let seconds = Duration::milliseconds(diff as i64).whole_seconds() as u64;
        profile_scope!(&self.stats.advance_ns);
        let mut res = Vec::new();
=======
>>>>>>> 1c50697f

pub struct WindowTree<T: Tree<U64SumAggregator>> {
    tree: T,
    range: Duration,
    slide: Duration,
    slicing: Slicing,
    watermark: u64,
    next_window_end: u64,
    stats: Stats,
}

impl<T: Tree<U64SumAggregator>> WindowTree<T> {
    pub fn new(watermark: u64, range: Duration, slide: Duration, slicing: Slicing) -> Self {
        Self {
            range,
            slide,
            slicing,
            watermark,
            next_window_end: watermark + range.whole_milliseconds() as u64,
            tree: T::default(),
            stats: Default::default(),
        }
    }
}
impl<T: Tree<U64SumAggregator>> WindowExt<U64SumAggregator> for WindowTree<T> {
    fn advance(
        &mut self,
        _duration: Duration,
    ) -> Vec<(
        u64,
        Option<<U64SumAggregator as awheel::aggregator::Aggregator>::Aggregate>,
    )> {
        Vec::new()
    }
    fn advance_to(
        &mut self,
        watermark: u64,
    ) -> Vec<(
        u64,
        Option<<U64SumAggregator as awheel::aggregator::Aggregator>::Aggregate>,
    )> {
        profile_scope!(&self.stats.advance_ns);

        let diff = watermark.saturating_sub(self.watermark);
        let seconds = Duration::milliseconds(diff as i64).whole_seconds() as u64;
        let mut res = Vec::new();

        for _tick in 0..seconds {
            self.watermark += 1000;
            if self.watermark == self.next_window_end {
                let from = self.watermark - self.range.whole_milliseconds() as u64;
                let to = self.watermark;
                {
                    profile_scope!(&self.stats.window_computation_ns);
                    let ops_before = self.tree.combine_ops();
                    let window = self.tree.range_query(from, to);
                    let ops_after = self.tree.combine_ops();

                    let window_ops = ops_after.saturating_sub(ops_before);
                    self.stats
                        .window_combines
                        .set(self.stats.window_combines.get() + window_ops);
                    res.push((self.watermark, window));
                }
                profile_scope!(&self.stats.cleanup_ns);
                let evict_point = (self.watermark - self.range.whole_milliseconds() as u64)
                    + self.slide.whole_milliseconds() as u64;

                // before evicting update max memory usage
                let curr_size = self.stats.size_bytes.get();
                let new_size = std::cmp::max(curr_size, self.tree.size_bytes());
                self.stats.size_bytes.set(new_size);

                self.tree.evict_range(evict_point);
                self.next_window_end = self.watermark + self.slide.whole_milliseconds() as u64;
            }
        }
        res
    }
    #[inline]
    fn insert(
        &mut self,
        entry: awheel::Entry<<U64SumAggregator as awheel::aggregator::Aggregator>::Input>,
    ) {
        profile_scope!(&self.stats.insert_ns);
        if entry.timestamp >= self.watermark {
            let ts = match self.slicing {
                Slicing::Wheel => {
                    // align per second (same as wheel)
                    let diff = entry.timestamp - self.watermark;
                    let seconds = std::time::Duration::from_millis(diff).as_secs();
                    self.watermark + (seconds * 1000)
                }
                Slicing::Slide => align_ts_to_slice(
                    entry.timestamp,
                    self.slide.whole_milliseconds() as u64,
                    self.watermark,
                ),
            };

            self.tree.insert(ts, entry.data);
        }
    }
    fn wheel(&self) -> &awheel::ReadWheel<U64SumAggregator> {
        unimplemented!();
    }
    fn stats(&self) -> &Stats {
        &self.stats
    }
}

#[inline]
pub fn align_ts_to_slice(timestamp: u64, interval: u64, watermark: u64) -> u64 {
    let difference = timestamp % interval;
    let aligned_timestamp = timestamp - difference;
    if aligned_timestamp <= watermark {
        watermark
    } else {
        aligned_timestamp
    }
}

pub struct PairsTree<T: Tree<U64SumAggregator>> {
    range: Duration,
    slide: Duration,
    watermark: u64,
    state: State,
    agg_store: T,
    tree: T,
    stats: Stats,
}
impl<T: Tree<U64SumAggregator>> PairsTree<T> {
    pub fn new(watermark: u64, range: Duration, slide: Duration) -> Self {
        let range_ms = range.whole_milliseconds() as usize;
        let slide_ms = slide.whole_milliseconds() as usize;
        let state = State::new(watermark, range_ms, slide_ms);
        Self {
            range,
            slide,
            watermark,
            state,
            agg_store: T::default(),
            tree: T::default(),
            stats: Default::default(),
        }
    }
    #[inline]
    fn compute_window(&mut self) -> Option<u64> {
        profile_scope!(&self.stats.window_computation_ns);
        let ops_before = self.tree.combine_ops();
        let window = self.agg_store.query();
        let ops_after = self.tree.combine_ops();

        let window_ops = ops_after.saturating_sub(ops_before);
        self.stats
            .window_combines
            .set(self.stats.window_combines.get() + window_ops);

        window
    }
}
impl<T: Tree<U64SumAggregator>> WindowExt<U64SumAggregator> for PairsTree<T> {
    fn advance(
        &mut self,
        duration: Duration,
    ) -> Vec<(
        u64,
        Option<<U64SumAggregator as awheel::aggregator::Aggregator>::Aggregate>,
    )> {
        let ticks = duration.whole_seconds();
        let mut window_results = Vec::new();
        for _tick in 0..ticks {
            self.watermark += 1000;
            self.state.pair_ticks_remaining -= 1;

            if self.state.pair_ticks_remaining == 0 {
                // pair ended
                let from = self.watermark - self.state.current_pair_len as u64;
                let to = self.watermark;
                let partial = self.tree.range_query(from, to);

                // insert pair into the agg store
                self.agg_store
                    .insert(self.watermark, partial.unwrap_or_default());

                // Update pair metadata
                self.state.update_pair_len();

                self.state.next_pair_end = self.watermark + self.state.current_pair_len as u64;
                self.state.pair_ticks_remaining =
                    self.state.current_pair_duration().whole_seconds() as usize;

                if self.watermark == self.state.next_window_end {
                    // Window computation:
                    let window = self.compute_window();
                    window_results.push((self.watermark, window));

                    profile_scope!(&self.stats.cleanup_ns);

                    let removals = match self.state.pair_type {
                        PairType::Even(_) => 1,
                        PairType::Uneven(_, _) => 2,
                    };

                    for _i in 0..removals {
                        self.agg_store.evict();
                    }

                    let evict_point = (self.watermark - self.range.whole_milliseconds() as u64)
                        + self.slide.whole_milliseconds() as u64;

                    // before evicting check and update memory usage
                    let curr_size = self.stats.size_bytes.get();
                    let new_size = std::cmp::max(curr_size, self.tree.size_bytes());
                    self.stats.size_bytes.set(new_size);

                    // clean up main and pairs tree
                    self.tree.evict_range(evict_point);

                    // next window ends at next slide (p1+p2)
                    self.state.next_window_end += self.slide.whole_milliseconds() as u64;
                }
            }
        }
        window_results
    }
    fn advance_to(
        &mut self,
        watermark: u64,
    ) -> Vec<(
        u64,
        Option<<U64SumAggregator as awheel::aggregator::Aggregator>::Aggregate>,
    )> {
        let diff = watermark.saturating_sub(self.watermark);
        profile_scope!(&self.stats.advance_ns);
        self.advance(Duration::milliseconds(diff as i64))
    }
    #[inline]
    fn insert(
        &mut self,
        entry: awheel::Entry<<U64SumAggregator as awheel::aggregator::Aggregator>::Input>,
    ) {
        profile_scope!(&self.stats.insert_ns);
        if entry.timestamp >= self.watermark {
            let diff = entry.timestamp - self.watermark;
            let seconds = std::time::Duration::from_millis(diff).as_secs();
            let ts = self.watermark + (seconds * 1000);
            // align per second
            self.tree.insert(ts, entry.data);
        }
    }
    fn wheel(&self) -> &awheel::ReadWheel<U64SumAggregator> {
        unimplemented!();
    }
    fn stats(&self) -> &Stats {
        // the max of the main tree and 2r/s of query store
        //let agg_store_size = self.agg_store.size_bytes();
        //self.stats.size_bytes.set(agg_store_size);
        &self.stats
    }
}

#[cfg(test)]
mod tests {
    use super::*;
    use crate::tree::{FiBA4, FiBA8};
    use awheel::{
        aggregator::sum::U64SumAggregator,
        time_internal::{Duration, NumericalDuration},
        window::{
            eager::{self, Builder, EagerWindowWheel},
            lazy,
            lazy::LazyWindowWheel,
        },
        Entry,
    };
    #[test]
    fn window_30_sec_range_10_sec_slide_lazy_test() {
        let wheel: LazyWindowWheel<U64SumAggregator> = lazy::Builder::default()
            .with_range(Duration::seconds(30))
            .with_slide(Duration::seconds(10))
            .with_watermark(1533081600000)
            .build();
        window_30_sec_range_10_sec_slide(wheel);
    }
    #[test]
    fn window_30_sec_range_10_sec_slide_eager_test() {
        let wheel: EagerWindowWheel<U64SumAggregator> = eager::Builder::default()
            .with_range(Duration::seconds(30))
            .with_slide(Duration::seconds(10))
            .with_watermark(1533081600000)
            .build();
        window_30_sec_range_10_sec_slide(wheel);
    }
    #[test]
    fn window_30_sec_range_10_sec_slide_fiba_b4_test() {
        let wheel =
            BFingerFourWheel::new(1533081600000, Duration::seconds(30), Duration::seconds(10));
        window_30_sec_range_10_sec_slide(wheel);
    }
    fn window_30_sec_range_10_sec_slide(mut wheel: impl WindowExt<U64SumAggregator>) {
        wheel.insert(Entry::new(681, 1533081607321));
        wheel.insert(Entry::new(625, 1533081619748));
        wheel.insert(Entry::new(1319, 1533081621175));
        wheel.insert(Entry::new(220, 1533081626470));
        wheel.insert(Entry::new(398, 1533081630291));
        wheel.insert(Entry::new(2839, 1533081662717));
        wheel.insert(Entry::new(172, 1533081663534));
        wheel.insert(Entry::new(1133, 1533081664024));
        wheel.insert(Entry::new(1417, 1533081678095));
        wheel.insert(Entry::new(195, 1533081679609));

        let results = wheel.advance_to(1533081630000);
        assert_eq!(results, [(1533081630000, Some(2845))])
    }

    fn window_60_sec_range_10_sec_slide(mut wheel: impl WindowExt<U64SumAggregator>) {
        wheel.insert(Entry::new(1, 9000));
        wheel.insert(Entry::new(1, 15500));
        wheel.insert(Entry::new(1, 25030));
        wheel.insert(Entry::new(1, 35500));
        wheel.insert(Entry::new(1, 59535));

        assert!(wheel.advance_to(59000).is_empty());

        wheel.insert(Entry::new(3, 69000));
        wheel.insert(Entry::new(5, 75000));
        wheel.insert(Entry::new(10, 110000));

        // w1: 5 [0-60]
        // w2: 7 [10-70]
        // w3: 7-1 +5 = 11 [20-80]
        // w4: 10  [30-90]
        // w5: 9 [40-100]
        // w5: 1+3+5+10 [50-110]

        let results = wheel.advance_to(130000);
        assert_eq!(
            results,
            [
                (60000, Some(5)),
                (70000, Some(7)),
                (80000, Some(11)),
                (90000, Some(10)),
                (100000, Some(9)),
                (110000, Some(9)),
                (120000, Some(18)),
                (130000, Some(15))
            ]
        );
    }
    #[test]
    fn window_60_sec_range_10_sec_slide_lazy_test() {
        let wheel: LazyWindowWheel<U64SumAggregator> = lazy::Builder::default()
            .with_range(Duration::minutes(1))
            .with_slide(Duration::seconds(10))
            .build();
        window_60_sec_range_10_sec_slide(wheel);
    }
    #[test]
    fn window_60_sec_range_10_sec_slide_eager_test() {
        let wheel: EagerWindowWheel<U64SumAggregator> = Builder::default()
            .with_range(Duration::minutes(1))
            .with_slide(Duration::seconds(10))
            .build();
        window_60_sec_range_10_sec_slide(wheel);
    }
    #[test]
    fn window_60_sec_range_10_sec_slide_fiba_b4_test() {
        let wheel: WindowTree<FiBA4> =
            WindowTree::new(0, Duration::minutes(1), Duration::seconds(10));
        window_60_sec_range_10_sec_slide(wheel);
    }
    #[test]
    fn window_60_sec_range_10_sec_slide_fiba_b8_test() {
        let wheel: WindowTree<FiBA8> =
            WindowTree::new(0, Duration::minutes(1), Duration::seconds(10));
        window_60_sec_range_10_sec_slide(wheel);
    }

    fn window_120_sec_range_10_sec_slide(mut wheel: impl WindowExt<U64SumAggregator>) {
        wheel.insert(Entry::new(1, 9000));
        wheel.insert(Entry::new(1, 15000));
        wheel.insert(Entry::new(1, 25000));
        wheel.insert(Entry::new(1, 35000));
        wheel.insert(Entry::new(1, 59000));

        assert!(wheel.advance_to(60000).is_empty());

        wheel.insert(Entry::new(3, 69000));
        wheel.insert(Entry::new(5, 75000));
        wheel.insert(Entry::new(10, 110000));

        assert!(wheel.advance_to(100000).is_empty());

        wheel.insert(Entry::new(3, 125000));

        // 1 window triggered [0-120] -> should be 23
        // 2nd window triggered [10-130] -> should be (23 - 1) + 3 = 25
        // 3nd window triggered [20-140] -> should be (25 -1)
        // 4nd window triggered [30-150] -> should be (24-1) = 23
        // 5nd window triggered [40-160] -> should be (23 -1 ) = 22
        let results = wheel.advance_to(160000);
        assert_eq!(
            results,
            [
                (120000, Some(23)),
                (130000, Some(25)),
                (140000, Some(24)),
                (150000, Some(23)),
                (160000, Some(22))
            ]
        );
    }

    #[test]
    fn window_2_min_range_10_sec_slide_eager_test() {
        let wheel: EagerWindowWheel<U64SumAggregator> = Builder::default()
            .with_range(Duration::minutes(2))
            .with_slide(Duration::seconds(10))
            .build();

        window_120_sec_range_10_sec_slide(wheel);
    }
    #[test]
    fn window_2_min_range_10_sec_slide_lazy_test() {
        let wheel: LazyWindowWheel<U64SumAggregator> = lazy::Builder::default()
            .with_range(Duration::minutes(2))
            .with_slide(Duration::seconds(10))
            .build();

        window_120_sec_range_10_sec_slide(wheel);
    }
    #[test]
    fn window_10_sec_range_3_sec_slide_lazy_test() {
        let wheel: LazyWindowWheel<U64SumAggregator> = lazy::Builder::default()
            .with_range(Duration::seconds(10))
            .with_slide(Duration::seconds(3))
            .build();
        window_10_sec_range_3_sec_slide(wheel);
    }
    #[test]
    fn window_10_sec_range_3_sec_slide_eager_test() {
        let wheel: EagerWindowWheel<U64SumAggregator> = Builder::default()
            .with_range(Duration::seconds(10))
            .with_slide(Duration::seconds(3))
            .build();
        window_10_sec_range_3_sec_slide(wheel);
    }

    fn window_10_sec_range_3_sec_slide(mut wheel: impl WindowExt<U64SumAggregator>) {
        for i in 1..=22 {
            wheel.insert(Entry::new(i, i * 1000 - 1));
        }
        let results = wheel.advance(22.seconds());

        // w1: reduce[1..=10] = 55
        // w2: reduce[4..=13] = 85
        // w3: reduce[7..=16] = 115
        // w4: reduce[10..=19] = 145
        // w5: reduce[13..=22] = 175
        assert_eq!(
            results,
            [
                (10000, Some(55)),
                (13000, Some(85)),
                (16000, Some(115)),
                (19000, Some(145)),
                (22000, Some(175))
            ]
        );
    }
}<|MERGE_RESOLUTION|>--- conflicted
+++ resolved
@@ -14,42 +14,6 @@
     /// Uses the slice size of the Window slide
     Slide,
 }
-<<<<<<< HEAD
-impl BFingerFourWheel {
-    pub fn new(watermark: u64, range: Duration, slide: Duration) -> Self {
-        Self {
-            range,
-            slide,
-            watermark,
-            next_window_end: watermark + range.whole_milliseconds() as u64,
-            fiba: crate::bfinger_four::create_fiba_4_with_sum(),
-            stats: Default::default(),
-        }
-    }
-}
-impl WindowExt<U64SumAggregator> for BFingerFourWheel {
-    fn advance(
-        &mut self,
-        _duration: Duration,
-    ) -> Vec<(
-        u64,
-        Option<<U64SumAggregator as awheel::aggregator::Aggregator>::Aggregate>,
-    )> {
-        Vec::new()
-    }
-    fn advance_to(
-        &mut self,
-        watermark: u64,
-    ) -> Vec<(
-        u64,
-        Option<<U64SumAggregator as awheel::aggregator::Aggregator>::Aggregate>,
-    )> {
-        let diff = watermark.saturating_sub(self.watermark);
-        let seconds = Duration::milliseconds(diff as i64).whole_seconds() as u64;
-        profile_scope!(&self.stats.advance_ns);
-        let mut res = Vec::new();
-=======
->>>>>>> 1c50697f
 
 pub struct WindowTree<T: Tree<U64SumAggregator>> {
     tree: T,
@@ -315,7 +279,6 @@
 #[cfg(test)]
 mod tests {
     use super::*;
-    use crate::tree::{FiBA4, FiBA8};
     use awheel::{
         aggregator::sum::U64SumAggregator,
         time_internal::{Duration, NumericalDuration},
@@ -342,12 +305,6 @@
             .with_slide(Duration::seconds(10))
             .with_watermark(1533081600000)
             .build();
-        window_30_sec_range_10_sec_slide(wheel);
-    }
-    #[test]
-    fn window_30_sec_range_10_sec_slide_fiba_b4_test() {
-        let wheel =
-            BFingerFourWheel::new(1533081600000, Duration::seconds(30), Duration::seconds(10));
         window_30_sec_range_10_sec_slide(wheel);
     }
     fn window_30_sec_range_10_sec_slide(mut wheel: impl WindowExt<U64SumAggregator>) {
@@ -415,18 +372,6 @@
             .with_range(Duration::minutes(1))
             .with_slide(Duration::seconds(10))
             .build();
-        window_60_sec_range_10_sec_slide(wheel);
-    }
-    #[test]
-    fn window_60_sec_range_10_sec_slide_fiba_b4_test() {
-        let wheel: WindowTree<FiBA4> =
-            WindowTree::new(0, Duration::minutes(1), Duration::seconds(10));
-        window_60_sec_range_10_sec_slide(wheel);
-    }
-    #[test]
-    fn window_60_sec_range_10_sec_slide_fiba_b8_test() {
-        let wheel: WindowTree<FiBA8> =
-            WindowTree::new(0, Duration::minutes(1), Duration::seconds(10));
         window_60_sec_range_10_sec_slide(wheel);
     }
 
@@ -491,6 +436,7 @@
             .build();
         window_10_sec_range_3_sec_slide(wheel);
     }
+    #[should_panic]
     #[test]
     fn window_10_sec_range_3_sec_slide_eager_test() {
         let wheel: EagerWindowWheel<U64SumAggregator> = Builder::default()
