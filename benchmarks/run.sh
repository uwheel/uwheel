--- conflicted
+++ resolved
@@ -26,26 +26,10 @@
 (cd window && cargo run --release --bin real -- debs12 small-range >> ../results/debs12_window_small_range.log )
 echo "Finished DEBS12 Window Small Range experiment (3/5)"
 
-<<<<<<< HEAD
 echo "Starting DEBS12 Window Big Range experiment (4/5)"
 touch results/debs12_window_big_range.log
 (cd window && cargo run --release --bin real -- debs12 big-range >> ../results/debs12_window_big_range.log )
 echo "Finished DEBS12 Window Big Range experiment (4/5)"
-=======
-<<<<<<< HEAD
-echo "Starting DEBS13 Window experiment (1/5)"
-touch results/debs13_window.log
-(cd window && cargo run --release --bin real -- debs13 >> ../results/debs13_window.log )
-echo "Finished DEBS13 Window experiment (1/5)"
-
-=======
->>>>>>> 1f8f717affe79d83b27360eb23399277dd05b70e
-echo "Starting NYC Citi Bike Window experiment (2/5)"
-touch results/nyc_citi_bike_window.log
-(cd window && cargo run --release --bin real -- citi-bike >> ../results/nyc_citi_bike_window.log )
-echo "Finished NYC Citi Bike Window experiment (2/5)"
->>>>>>> aee8eef5
-
 
 
 #echo "Starting NYC Citi Bike Window Sync experiment (3/5)"
