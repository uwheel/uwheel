--- conflicted
+++ resolved
@@ -202,17 +202,11 @@
     /// - If given a interval, returns the combined partial aggregate based on that interval,
     ///   or `None` if out of bounds
     #[inline]
-<<<<<<< HEAD
-    pub fn interval(&self, subtrahend: usize) -> Option<A::PartialAggregate> {
+    pub fn interval(&self, subtrahend: usize) -> (Option<A::PartialAggregate>, usize) {
         if subtrahend > self.slots.len() {
-            None
-=======
-    pub fn interval(&self, subtrahend: usize) -> (Option<A::PartialAggregate>, usize) {
-        if subtrahend > self.len() {
             (None, 0)
->>>>>>> 1c50697f
         } else {
-            self.slots.range_query(0..subtrahend)
+            (self.slots.range_query(0..subtrahend), subtrahend)
         }
     }
 
@@ -304,11 +298,7 @@
     where
         R: RangeBounds<usize>,
     {
-<<<<<<< HEAD
         self.slots.range_query(range)
-=======
-        self.range(range).combine().0
->>>>>>> 1c50697f
     }
     /// Combines partial aggregates from the specified range and lowers it to a final aggregate value
     ///
@@ -711,6 +701,8 @@
             drill_down_slots: Default::default(),
             #[cfg(test)]
             total_ticks: 0,
+            #[cfg(feature = "profiler")]
+            stats: Stats::default(),
         })
     }
 }
