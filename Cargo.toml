--- conflicted
+++ resolved
@@ -1,13 +1,7 @@
 [workspace]
 resolver = "1"                         # resolver 1 needed for awheel-demo to work on web
-<<<<<<< HEAD
-members = ["crates/*", "benchmarks/*", "examples/*"]
-exclude = ["benchmarks/results", "benchmarks/data", "crates/awheel-demo", "examples/top-n"]
-=======
 members = ["crates/*", "benchmarks/window", "benchmarks/olap", "examples/*"]
-exclude = ["benchmarks/*"]
-
->>>>>>> 1c50697f
+exclude = ["benchmarks/*", "crates/awheel-demo", "examples/top-n"]
 
 
 [workspace.package]
