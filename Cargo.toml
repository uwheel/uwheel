[workspace]
resolver = "1"                         # resolver 1 needed for awheel-demo to work on web
members = ["crates/*", "benchmarks/*", "examples/*"]
<<<<<<< HEAD
exclude = ["benchmarks/results", "benchmarks/data"]

=======
exclude = ["benchmarks/results"]
>>>>>>> d77de482

[workspace.package]
authors = ["Max Meldrum <max@meldrum.se>"]
edition = "2021"
categories = ["index", "temporal warehousing", "streaming", "no-std"]
license = "MIT OR Apache-2.0"
readme = "README.md"

[profile.release]
opt-level = 2 # fast and small wasm

[workspace.dependencies]
awheel = { path = "crates/awheel", version = "0.1.0" }
awheel-core = { path = "crates/awheel-core", version = "0.1.0", default-features = false }
awheel-window = { path = "crates/awheel-window", version = "0.1.0" }
awheel-tree = { path = "crates/awheel-tree", version = "0.1.0" }
awheel-stats = { path = "crates/awheel-stats", version = "0.1.0" }

parking_lot = "0.12"
hashbrown = "0.13"
sketches-ddsketch = "0.2"
minstant = "0.1"
fastrand = "1.8.0"
rand = "0.8.5"
hdrhistogram = "7"
clap = { version = "3.2", features = ["derive"] }
criterion = "0.4"
duckdb = { version = "0.8.1", features = ["bundled"] }
serde = { version = "1.0", default-features = false }
serde-big-array = { version = "0.5.1", default-features = false }
postcard = { version = "1.0.0", features = ["alloc"] }
lz4_flex = { version = "0.11", default-features = false }
plotpy = "0.4.0"<|MERGE_RESOLUTION|>--- conflicted
+++ resolved
@@ -1,12 +1,8 @@
 [workspace]
 resolver = "1"                         # resolver 1 needed for awheel-demo to work on web
 members = ["crates/*", "benchmarks/*", "examples/*"]
-<<<<<<< HEAD
 exclude = ["benchmarks/results", "benchmarks/data"]
 
-=======
-exclude = ["benchmarks/results"]
->>>>>>> d77de482
 
 [workspace.package]
 authors = ["Max Meldrum <max@meldrum.se>"]
